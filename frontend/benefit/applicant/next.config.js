const nextConfig = require('../../next.config');
const { i18n } = require('./next-i18next.config');
const { parsed: env } = require('dotenv').config({
  path: '../../../.env.benefit-applicant',
});
<<<<<<< HEAD
module.exports = nextConfig({ i18n, env });
=======

const nextConfig = {
  i18n,
  env,
  poweredByHeader: false,
  webpack: (config) => {
    config.resolve.fallback = {
      fs: false,
      path: require.resolve('path-browserify'),
    };
    const babelRule = config.module.rules.find((rule) =>
      Array.isArray(rule.use)
        ? rule.use.find((u) => u.loader?.match(/next.*babel.*loader/i))
        : rule.use?.loader?.match(/next.*babel.*loader/i)
    );
    if (babelRule) {
      babelRule.include.push(path.resolve('../../'));
    }
    config.plugins.push(
      new webpack.IgnorePlugin({ resourceRegExp: /\/(__tests__|test)\// })
    );
    config.module.rules.push({
      test: /\.test.tsx$/,
      loader: 'ignore-loader',
    });
    return config;
  },
};

const plugins = [
  [withTranspileModules, { transpileModules: ['@frontend'] }],
  [
    withCustomBabelConfig,
    { babelConfigFile: path.resolve('../../babel.config.js') },
  ],
];

module.exports = withPlugins(plugins, nextConfig);
>>>>>>> 13b9c56e
<|MERGE_RESOLUTION|>--- conflicted
+++ resolved
@@ -3,45 +3,8 @@
 const { parsed: env } = require('dotenv').config({
   path: '../../../.env.benefit-applicant',
 });
-<<<<<<< HEAD
-module.exports = nextConfig({ i18n, env });
-=======
-
-const nextConfig = {
+module.exports = nextConfig({
   i18n,
   env,
   poweredByHeader: false,
-  webpack: (config) => {
-    config.resolve.fallback = {
-      fs: false,
-      path: require.resolve('path-browserify'),
-    };
-    const babelRule = config.module.rules.find((rule) =>
-      Array.isArray(rule.use)
-        ? rule.use.find((u) => u.loader?.match(/next.*babel.*loader/i))
-        : rule.use?.loader?.match(/next.*babel.*loader/i)
-    );
-    if (babelRule) {
-      babelRule.include.push(path.resolve('../../'));
-    }
-    config.plugins.push(
-      new webpack.IgnorePlugin({ resourceRegExp: /\/(__tests__|test)\// })
-    );
-    config.module.rules.push({
-      test: /\.test.tsx$/,
-      loader: 'ignore-loader',
-    });
-    return config;
-  },
-};
-
-const plugins = [
-  [withTranspileModules, { transpileModules: ['@frontend'] }],
-  [
-    withCustomBabelConfig,
-    { babelConfigFile: path.resolve('../../babel.config.js') },
-  ],
-];
-
-module.exports = withPlugins(plugins, nextConfig);
->>>>>>> 13b9c56e
+});