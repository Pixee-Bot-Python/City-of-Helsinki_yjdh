import { useTranslation } from 'benefit/applicant/i18n';
import { Button, IconArrowLeft, IconArrowRight, IconCross } from 'hds-react';
import * as React from 'react';
import {
  $Grid,
  $GridCell,
} from 'shared/components/forms/section/FormSection.sc';

type StepperActionsProps = {
<<<<<<< HEAD
  lastStep?: boolean;
=======
  hasBack?: boolean;
  hasNext?: boolean;
  disabledNext?: boolean;
>>>>>>> ed9c8cc4
  handleBack?: () => void;
  handleSubmit: () => void;
  handleSave: () => void;
};

const StepperActions: React.FC<StepperActionsProps> = ({
<<<<<<< HEAD
  lastStep,
=======
  hasBack,
  hasNext,
  disabledNext,
>>>>>>> ed9c8cc4
  handleBack,
  handleSubmit,
  handleSave,
}: StepperActionsProps) => {
  const { t } = useTranslation();
  const translationsBase = 'common:applications.actions';
  return (
    <$Grid>
      <$GridCell $colSpan={2}>
        {handleBack && (
          <Button
            theme="black"
            variant="secondary"
            iconLeft={<IconArrowLeft />}
            onClick={handleBack}
            fullWidth
          >
            {t(`${translationsBase}.back`)}
          </Button>
        )}
      </$GridCell>
      <$GridCell $colSpan={8} justifySelf="center">
        <Button
          theme="black"
          variant="secondary"
          onClick={handleSave}
          fullWidth
        >
          {t(`${translationsBase}.saveAndContinueLater`)}
        </Button>
      </$GridCell>
      <$GridCell $colSpan={2}>
        <Button
          theme="coat"
          disabled={disabledNext}
          iconRight={hasNext ? <IconArrowRight /> : null}
          onClick={handleSubmit}
          fullWidth
        >
          {lastStep
            ? t(`${translationsBase}.send`)
            : t(`${translationsBase}.continue`)}
        </Button>
      </$GridCell>
      <$GridCell $colSpan={10} $colStart={2} justifySelf="center">
        <Button
          theme="black"
          variant="supplementary"
          iconLeft={<IconCross />}
          fullWidth
        >
          {t(`${translationsBase}.deleteApplication`)}
        </Button>
      </$GridCell>
    </$Grid>
  );
};

const defaultProps = {
<<<<<<< HEAD
  lastStep: false,
  handleBack: undefined,
=======
  hasBack: false,
  hasNext: false,
  disabledNext: false,
  handleBack: noop,
  handleSubmit: noop,
>>>>>>> ed9c8cc4
};

StepperActions.defaultProps = defaultProps;

export default StepperActions;<|MERGE_RESOLUTION|>--- conflicted
+++ resolved
@@ -7,26 +7,16 @@
 } from 'shared/components/forms/section/FormSection.sc';
 
 type StepperActionsProps = {
-<<<<<<< HEAD
   lastStep?: boolean;
-=======
-  hasBack?: boolean;
-  hasNext?: boolean;
   disabledNext?: boolean;
->>>>>>> ed9c8cc4
   handleBack?: () => void;
   handleSubmit: () => void;
   handleSave: () => void;
 };
 
 const StepperActions: React.FC<StepperActionsProps> = ({
-<<<<<<< HEAD
   lastStep,
-=======
-  hasBack,
-  hasNext,
   disabledNext,
->>>>>>> ed9c8cc4
   handleBack,
   handleSubmit,
   handleSave,
@@ -62,7 +52,7 @@
         <Button
           theme="coat"
           disabled={disabledNext}
-          iconRight={hasNext ? <IconArrowRight /> : null}
+          iconRight={lastStep ? <IconArrowRight /> : null}
           onClick={handleSubmit}
           fullWidth
         >
@@ -86,16 +76,9 @@
 };
 
 const defaultProps = {
-<<<<<<< HEAD
   lastStep: false,
   handleBack: undefined,
-=======
-  hasBack: false,
-  hasNext: false,
   disabledNext: false,
-  handleBack: noop,
-  handleSubmit: noop,
->>>>>>> ed9c8cc4
 };
 
 StepperActions.defaultProps = defaultProps;
