--- conflicted
+++ resolved
@@ -32,13 +32,6 @@
     "styled-components": "^5.3.1"
   },
   "devDependencies": {
-<<<<<<< HEAD
-=======
-    "@hookform/devtools": "^4.0.2",
-    "@types/node": "^16.11.12",
-    "@types/react": "^17.0.39",
-    "@types/react-dom": "^17.0.14",
->>>>>>> ea671153
     "eslint-config-adjunct": "^4.11.1",
     "typescript": "^4.5.5"
   }
