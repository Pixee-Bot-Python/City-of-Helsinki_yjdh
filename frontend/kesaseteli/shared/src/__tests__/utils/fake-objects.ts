import { getRandomSubArray } from '@frontend/shared/src/__tests__/utils/fake-objects';
<<<<<<< HEAD
import { Language } from '@frontend/shared/src/i18n/i18n';
=======
import { DEFAULT_LANGUAGE, Language } from '@frontend/shared/src/i18n/i18n';
>>>>>>> 0e82edf7
import { convertToBackendDateFormat } from '@frontend/shared/src/utils/date.utils';
import faker from 'faker';
import { FinnishSSN } from 'finnish-ssn';

/* These are relatively resolved paths because fake-objects is used from
 *  browser-tests which do not support tsconfig
 *  https://github.com/DevExpress/testcafe/issues/4144
 */
import { ADDITIONAL_INFO_REASON_TYPE } from '../../constants/additional-info-reason-type';
<<<<<<< HEAD
import AdditionalInfoApplication from '../../types/additional-info-application';
import AdditionalInfoFormData from '../../types/additional-info-form-data';
import AdditionalInfoReasonOption from '../../types/additional-info-reason-option';
import CreatedYouthApplication from '../../types/created-youth-application';
import YouthApplication from '../../types/youth-application';
import YouthFormData from '../../types/youth-form-data';
import { convertFormDataToApplication as convertAdditionalInfoFormDataToApplication } from '../../utils/additional-info-form-data.utils';
=======
import ActivatedYouthApplication from '../../types/activated-youth-application';
import AdditionalInfoApplication from '../../types/additional-info-application';
import CreatedYouthApplication from '../../types/created-youth-application';
import YouthApplication from '../../types/youth-application';
import YouthFormData from '../../types/youth-form-data';
>>>>>>> 0e82edf7
import { convertFormDataToApplication as convertYouthFormDataToApplication } from '../../utils/youth-form-data.utils';

export const fakeSchools: string[] = [
  'Aleksis Kiven peruskoulu',
  'Apollon yhteiskoulu',
  'Arabian peruskoulu',
  'Aurinkolahden peruskoulu',
  'Botby grundskola',
  'Elias-koulu',
  'Englantilainen koulu',
  'Grundskolan Norsen',
  'Haagan peruskoulu',
  'Helsingin Juutalainen Yhteiskoulu',
  'Helsingin Kristillinen koulu',
  'Helsingin Montessori-koulu',
  'Helsingin Rudolf Steiner -koulu',
  'Helsingin Saksalainen koulu',
  'Helsingin Suomalainen yhteiskoulu',
  'Helsingin Uusi yhteiskoulu',
  'Helsingin eurooppalainen koulu',
  'Helsingin normaalilyseo',
  'Helsingin ranskalais-suomalainen koulu',
  'Helsingin yhteislyseo',
  'Helsingin yliopiston Viikin normaalikoulu',
  'Herttoniemen yhteiskoulu',
  'Hiidenkiven peruskoulu',
  'Hoplaxskolan',
  'International School of Helsinki',
  'Itäkeskuksen peruskoulu',
  'Jätkäsaaren peruskoulu',
  'Kalasataman peruskoulu',
  'Kankarepuiston peruskoulu',
  'Kannelmäen peruskoulu',
  'Karviaistien koulu',
  'Kruununhaan yläasteen koulu',
  'Kruunuvuorenrannan peruskoulu',
  'Kulosaaren yhteiskoulu',
  'Käpylän peruskoulu',
  'Laajasalon peruskoulu',
  'Latokartanon peruskoulu',
  'Lauttasaaren yhteiskoulu',
  'Maatullin peruskoulu',
  'Malmin peruskoulu',
  'Marjatta-koulu',
  'Maunulan yhteiskoulu',
  'Meilahden yläasteen koulu',
  'Merilahden peruskoulu',
  'Minervaskolan',
  'Munkkiniemen yhteiskoulu',
  'Myllypuron peruskoulu',
  'Naulakallion koulu',
  'Oulunkylän yhteiskoulu',
  'Outamon koulu',
  'Pakilan yläasteen koulu',
  'Pasilan peruskoulu',
  'Pitäjänmäen peruskoulu',
  'Pohjois-Haagan yhteiskoulu',
  'Porolahden peruskoulu',
  'Puistolan peruskoulu',
  'Puistopolun peruskoulu',
  'Pukinmäenkaaren peruskoulu',
  'Ressu Comprehensive School',
  'Ressun peruskoulu',
  'Sakarinmäen peruskoulu',
  'Solakallion koulu',
  'Sophie Mannerheimin koulu',
  'Suomalais-venäläinen koulu',
  'Suutarinkylän peruskoulu',
  'Taivallahden peruskoulu',
  'Toivolan koulu',
  'Torpparinmäen peruskoulu',
  'Töölön yhteiskoulu',
  'Valteri-koulu',
  'Vartiokylän yläasteen koulu',
  'Vesalan peruskoulu',
  'Vuoniityn peruskoulu',
  'Yhtenäiskoulu',
  'Zacharias Topeliusskolan',
  'Åshöjdens grundskola',
  'Östersundom skola',
];

export const fakeYouthFormData = (
  override?: Partial<YouthApplication>
): YouthFormData => {
  const { isUnlistedSchool } = { isUnlistedSchool: false, ...override };
  return {
    first_name: faker.name.findName(),
    last_name: faker.name.findName(),
    social_security_number: FinnishSSN.createWithAge(
      faker.datatype.number({ min: 15, max: 16 })
    ),
    postcode: faker.datatype.number({ min: 10_000, max: 99_999 }).toString(),
    selectedSchool: { name: faker.random.arrayElement(fakeSchools) },
    unlistedSchool: isUnlistedSchool ? faker.commerce.department() : undefined,
    is_unlisted_school: isUnlistedSchool,
    phone_number: faker.phone.phoneNumber('+358#########'),
    email: faker.internet.email(),
    termsAndConditions: true,
    ...override,
  };
};

export const fakeYouthApplication = (language?: Language): YouthApplication =>
  convertYouthFormDataToApplication(fakeYouthFormData(), language);

export const fakeCreatedYouthApplication = (
  override?: Partial<CreatedYouthApplication>
): CreatedYouthApplication => {
  const { status } = {
    status: 'submitted' as CreatedYouthApplication['status'],
    ...override,
  };
  return {
    id: faker.datatype.uuid(),
    status,
<<<<<<< HEAD
    receipt_confirmed_at:
      override?.status !== 'submitted'
        ? convertToBackendDateFormat(faker.date.past())
        : undefined,
=======
>>>>>>> 0e82edf7
    ...convertYouthFormDataToApplication(fakeYouthFormData(override)),
    ...override,
  };
};

<<<<<<< HEAD
export const fakeAdditionalInfoFormData = (
  override?: AdditionalInfoFormData
): AdditionalInfoFormData => ({
  id: faker.datatype.uuid(),
  additional_info_user_reasons: getRandomSubArray(
    ADDITIONAL_INFO_REASON_TYPE
  ).map((value) => ({
    name: value,
    label: value as string,
  })) as AdditionalInfoReasonOption[],
  additional_info_description: faker.lorem.paragraph(1),
  additional_info_attachments: [],
  ...override,
});

export const fakeAdditionalInfoApplication = (
  language?: Language
): AdditionalInfoApplication =>
  convertAdditionalInfoFormDataToApplication(
    fakeAdditionalInfoFormData(),
    language
  );
=======
export const fakeAdditionalInfoApplication = (
  override?: Partial<AdditionalInfoApplication>
): AdditionalInfoApplication => ({
  id: faker.datatype.uuid(),
  additional_info_user_reasons: getRandomSubArray(ADDITIONAL_INFO_REASON_TYPE),
  additional_info_description: faker.lorem.paragraph(1),
  additional_info_attachments: [],
  language: override?.language ?? DEFAULT_LANGUAGE,
  ...override,
});

export const fakeActivatedYouthApplication = (
  override?: Partial<ActivatedYouthApplication>
): ActivatedYouthApplication => ({
  ...fakeCreatedYouthApplication(override),
  ...(override?.status === 'additional_information_provided' &&
    fakeAdditionalInfoApplication(override)),
  ...override,
  receipt_confirmed_at: convertToBackendDateFormat(
    override?.receipt_confirmed_at ?? faker.date.past()
  ),
  additional_info_provided_at:
    override?.status === 'additional_information_provided'
      ? convertToBackendDateFormat(
          override?.additional_info_provided_at ?? faker.date.past()
        )
      : undefined,
});
>>>>>>> 0e82edf7
<|MERGE_RESOLUTION|>--- conflicted
+++ resolved
@@ -1,9 +1,5 @@
 import { getRandomSubArray } from '@frontend/shared/src/__tests__/utils/fake-objects';
-<<<<<<< HEAD
-import { Language } from '@frontend/shared/src/i18n/i18n';
-=======
 import { DEFAULT_LANGUAGE, Language } from '@frontend/shared/src/i18n/i18n';
->>>>>>> 0e82edf7
 import { convertToBackendDateFormat } from '@frontend/shared/src/utils/date.utils';
 import faker from 'faker';
 import { FinnishSSN } from 'finnish-ssn';
@@ -13,21 +9,11 @@
  *  https://github.com/DevExpress/testcafe/issues/4144
  */
 import { ADDITIONAL_INFO_REASON_TYPE } from '../../constants/additional-info-reason-type';
-<<<<<<< HEAD
-import AdditionalInfoApplication from '../../types/additional-info-application';
-import AdditionalInfoFormData from '../../types/additional-info-form-data';
-import AdditionalInfoReasonOption from '../../types/additional-info-reason-option';
-import CreatedYouthApplication from '../../types/created-youth-application';
-import YouthApplication from '../../types/youth-application';
-import YouthFormData from '../../types/youth-form-data';
-import { convertFormDataToApplication as convertAdditionalInfoFormDataToApplication } from '../../utils/additional-info-form-data.utils';
-=======
 import ActivatedYouthApplication from '../../types/activated-youth-application';
 import AdditionalInfoApplication from '../../types/additional-info-application';
 import CreatedYouthApplication from '../../types/created-youth-application';
 import YouthApplication from '../../types/youth-application';
 import YouthFormData from '../../types/youth-form-data';
->>>>>>> 0e82edf7
 import { convertFormDataToApplication as convertYouthFormDataToApplication } from '../../utils/youth-form-data.utils';
 
 export const fakeSchools: string[] = [
@@ -144,42 +130,11 @@
   return {
     id: faker.datatype.uuid(),
     status,
-<<<<<<< HEAD
-    receipt_confirmed_at:
-      override?.status !== 'submitted'
-        ? convertToBackendDateFormat(faker.date.past())
-        : undefined,
-=======
->>>>>>> 0e82edf7
     ...convertYouthFormDataToApplication(fakeYouthFormData(override)),
     ...override,
   };
 };
 
-<<<<<<< HEAD
-export const fakeAdditionalInfoFormData = (
-  override?: AdditionalInfoFormData
-): AdditionalInfoFormData => ({
-  id: faker.datatype.uuid(),
-  additional_info_user_reasons: getRandomSubArray(
-    ADDITIONAL_INFO_REASON_TYPE
-  ).map((value) => ({
-    name: value,
-    label: value as string,
-  })) as AdditionalInfoReasonOption[],
-  additional_info_description: faker.lorem.paragraph(1),
-  additional_info_attachments: [],
-  ...override,
-});
-
-export const fakeAdditionalInfoApplication = (
-  language?: Language
-): AdditionalInfoApplication =>
-  convertAdditionalInfoFormDataToApplication(
-    fakeAdditionalInfoFormData(),
-    language
-  );
-=======
 export const fakeAdditionalInfoApplication = (
   override?: Partial<AdditionalInfoApplication>
 ): AdditionalInfoApplication => ({
@@ -207,5 +162,4 @@
           override?.additional_info_provided_at ?? faker.date.past()
         )
       : undefined,
-});
->>>>>>> 0e82edf7
+});