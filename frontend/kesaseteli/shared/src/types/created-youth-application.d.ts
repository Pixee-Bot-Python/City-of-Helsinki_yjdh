--- conflicted
+++ resolved
@@ -4,10 +4,6 @@
 type CreatedYouthApplication = YouthApplication &
   YouthApplicationStatus & {
     id: string;
-<<<<<<< HEAD
-    receipt_confirmed_at?: string;
-=======
->>>>>>> 0e82edf7
   };
 
 export default CreatedYouthApplication;