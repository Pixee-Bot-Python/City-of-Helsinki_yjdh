{
  "name": "@frontend/shared",
  "version": "1.0.0",
  "files": [
    "./"
  ],
  "scripts": {
    "lint": "eslint --ext js,ts,tsx src browser-tests",
    "pre-commit": "lint-staged -c ../.lintstagedrc.js",
    "test": "jest",
    "test:staged": "yarn test --watchAll=false --findRelatedTests",
    "test:coverage": "yarn test --verbose --coverage"
  },
  "license": "MIT",
  "dependencies": {
    "@sentry/browser": "^6.17.3",
    "axios": "^0.26.1",
    "cors": "^2.8.5",
    "date-fns": "^2.22.1",
    "dotenv": "^16.0.0",
    "express": "^4.17.1",
    "fast-deep-equal": "^3.1.3",
    "finnish-ssn": "^2.0.4",
    "hds-react": "^1.10.0",
    "lodash": "^4.17.21",
    "next": "^11.1.4",
    "next-i18next": "^10.5.0",
    "react": "^17.0.2",
    "react-dom": "^17.0.2",
    "react-hook-form": "^7.27.1",
<<<<<<< HEAD
    "react-loading-skeleton": "^3.0.2",
=======
    "react-i18next": "^11.11.0",
    "react-loading-skeleton": "^3.0.3",
>>>>>>> ea671153
    "react-query": "^3.34.0",
    "react-table": "^7.7.0",
    "react-toastify": "^8.2.0",
    "styled-components": "^5.3.1",
    "uuid": "^8.3.2"
  },
  "devDependencies": {
<<<<<<< HEAD
=======
    "@types/react": "^17.0.39",
    "@types/react-dom": "^17.0.14",
    "@types/react-table": "^7.7.9",
    "@types/uuid": "^8.3.1",
>>>>>>> ea671153
    "eslint-config-adjunct": "^4.11.1",
    "typescript": "^4.5.5"
  }
}<|MERGE_RESOLUTION|>--- conflicted
+++ resolved
@@ -28,12 +28,7 @@
     "react": "^17.0.2",
     "react-dom": "^17.0.2",
     "react-hook-form": "^7.27.1",
-<<<<<<< HEAD
-    "react-loading-skeleton": "^3.0.2",
-=======
-    "react-i18next": "^11.11.0",
     "react-loading-skeleton": "^3.0.3",
->>>>>>> ea671153
     "react-query": "^3.34.0",
     "react-table": "^7.7.0",
     "react-toastify": "^8.2.0",
@@ -41,13 +36,6 @@
     "uuid": "^8.3.2"
   },
   "devDependencies": {
-<<<<<<< HEAD
-=======
-    "@types/react": "^17.0.39",
-    "@types/react-dom": "^17.0.14",
-    "@types/react-table": "^7.7.9",
-    "@types/uuid": "^8.3.1",
->>>>>>> ea671153
     "eslint-config-adjunct": "^4.11.1",
     "typescript": "^4.5.5"
   }
